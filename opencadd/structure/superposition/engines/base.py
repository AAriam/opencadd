"""
Base class for all the superposition engines.
"""
import logging

_logger = logging.getLogger(__name__)


class BaseAligner:
    """ """

    def calculate(self, structures, selections, *args, **kwargs):
        """
        Compute superposition for given structures

        Parameters
        ----------
        structures : list of opencadd.core.Structure
        selections : list of MDAnalysis.core.groups.AtomGroup
            The selection is done by user input and the api provides the selection in form of AtomGroups

        Returns
        -------
        dict
            Results with following keys

            - ``superposed``: ``Structure`` objects, aligned in place
            - ``scores``: Dictionary of relevant metrics. Usually includes ``rmsd``.
            - ``metadata``: Contextual information provided by the method

        """
        self._safety_checks()
<<<<<<< HEAD
        assert (
            len(structures) == 2,
            "This method can only be used for two structures at the same time, for now",
        )
        return self._calculate(structures, selections, *args, **kwargs)
=======

        message = "This method can only be used for two structures at the same time, for now"
        assert len(structures) == 2, message

        return self._calculate(structures, *args, **kwargs)
>>>>>>> 93d66666

    def _calculate(self, structures, *args, **kwargs):
        raise NotImplementedError("Reimplement in your subclass")

    def _safety_checks(self):
        raise NotImplementedError("Reimplement in your subclass")<|MERGE_RESOLUTION|>--- conflicted
+++ resolved
@@ -30,21 +30,13 @@
 
         """
         self._safety_checks()
-<<<<<<< HEAD
-        assert (
-            len(structures) == 2,
-            "This method can only be used for two structures at the same time, for now",
-        )
-        return self._calculate(structures, selections, *args, **kwargs)
-=======
 
         message = "This method can only be used for two structures at the same time, for now"
         assert len(structures) == 2, message
 
-        return self._calculate(structures, *args, **kwargs)
->>>>>>> 93d66666
+        return self._calculate(structures, selections, *args, **kwargs)
 
-    def _calculate(self, structures, *args, **kwargs):
+    def _calculate(self, structures, selections, *args, **kwargs):
         raise NotImplementedError("Reimplement in your subclass")
 
     def _safety_checks(self):
